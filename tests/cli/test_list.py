--- conflicted
+++ resolved
@@ -34,66 +34,10 @@
 
 
 class TestListFunctions(unittest.TestCase):
-<<<<<<< HEAD
-    @patch("builtins.print")
-    def test_list_languages(self, mock_print):
-        list_languages()
-        expected_calls = [
-            call(),
-            call("Language     ISO   QID      "),
-            call("--------------------------"),
-            call("Arabic       ar    Q13955   "),
-            call("Basque       eu    Q8752    "),
-            call("Bengali      bn    Q9610    "),
-            call("Bokmål       nb    Q25167   "),
-            call("Czech        cs    Q9056    "),
-            call("Danish       da    Q9035    "),
-            call("English      en    Q1860    "),
-            call("Esperanto    eo    Q143     "),
-            call("Estonian     et    Q9072    "),
-            call("Finnish      fi    Q1412    "),
-            call("French       fr    Q150     "),
-            call("German       de    Q188     "),
-            call("Greek        el    Q36510   "),
-            call("Gurmukhi     pa    Q58635   "),
-            call("Hausa        ha    Q56475   "),
-            call("Hebrew       he    Q9288    "),
-            call("Hindi        hi    Q11051   "),
-            call("Igbo         ig    Q33578   "),
-            call("Indonesian   id    Q9240    "),
-            call("Italian      it    Q652     "),
-            call("Japanese     ja    Q5287    "),
-            call("Korean       ko    Q9176    "),
-            call("Kurmanji     kmr   Q36163   "),
-            call("Latin        la    Q397     "),
-            call("Malay        ms    Q9237    "),
-            call("Malayalam    ml    Q36236   "),
-            call("Mandarin     zh    Q727694  "),
-            call("Nigerian     pi    Q33655   "),
-            call("Nynorsk      nn    Q25164   "),
-            call("Polish       pl    Q809     "),
-            call("Portuguese   pt    Q5146    "),
-            call("Russian      ru    Q7737    "),
-            call("Shahmukhi    pnb   Q58635   "),
-            call("Slovak       sk    Q9058    "),
-            call("Spanish      es    Q1321    "),
-            call("Swahili      sw    Q7838    "),
-            call("Swedish      sv    Q9027    "),
-            call("Tajik        tg    Q9260    "),
-            call("Tamil        ta    Q5885    "),
-            call("Ukrainian    ua    Q8798    "),
-            call("Urdu         ur    Q11051   "),
-            call("Yoruba       yo    Q34311   "),
-            call("--------------------------"),
-            call(),
-        ]
-        mock_print.assert_has_calls(expected_calls)
-=======
     # @patch("builtins.print")
     # def test_list_languages(self, mock_print):
     #     list_languages()
     #     mock_print.assert_has_calls(expected_calls)
->>>>>>> 8321dc34
 
     @patch("builtins.print")
     def test_list_data_types_all_languages(self, mock_print):
@@ -185,62 +129,6 @@
         list_wrapper(language="English", data_type=True)
         mock_list_data_types.assert_called_with("English")
 
-<<<<<<< HEAD
-    @patch("builtins.print")
-    def test_list_languages_for_data_type_valid(self, mock_print):
-        list_languages_for_data_type("nouns")
-        expected_calls = [
-            call(),
-            call("Language            ISO   QID      "),
-            call("---------------------------------"),
-            call("Arabic              ar    Q13955   "),
-            call("Basque              eu    Q8752    "),
-            call("Bengali             bn    Q9610    "),
-            call("Chinese/mandarin    zh    Q727694  "),
-            call("Czech               cs    Q9056    "),
-            call("Danish              da    Q9035    "),
-            call("English             en    Q1860    "),
-            call("Esperanto           eo    Q143     "),
-            call("Estonian            et    Q9072    "),
-            call("Finnish             fi    Q1412    "),
-            call("French              fr    Q150     "),
-            call("German              de    Q188     "),
-            call("Greek               el    Q36510   "),
-            call("Hausa               ha    Q56475   "),
-            call("Hebrew              he    Q9288    "),
-            call("Hindustani/hindi    hi    Q11051   "),
-            call("Hindustani/urdu     ur    Q11051   "),
-            call("Igbo                ig    Q33578   "),
-            call("Indonesian          id    Q9240    "),
-            call("Italian             it    Q652     "),
-            call("Japanese            ja    Q5287    "),
-            call("Korean              ko    Q9176    "),
-            call("Kurmanji            kmr   Q36163   "),
-            call("Latin               la    Q397     "),
-            call("Malay               ms    Q9237    "),
-            call("Malayalam           ml    Q36236   "),
-            call("Norwegian/bokmål    nb    Q25167   "),
-            call("Norwegian/nynorsk   nn    Q25164   "),
-            call("Pidgin/nigerian     pi    Q33655   "),
-            call("Polish              pl    Q809     "),
-            call("Portuguese          pt    Q5146    "),
-            call("Punjabi/gurmukhi    pa    Q58635   "),
-            call("Punjabi/shahmukhi   pnb   Q58635   "),
-            call("Russian             ru    Q7737    "),
-            call("Slovak              sk    Q9058    "),
-            call("Spanish             es    Q1321    "),
-            call("Swahili             sw    Q7838    "),
-            call("Swedish             sv    Q9027    "),
-            call("Tajik               tg    Q9260    "),
-            call("Tamil               ta    Q5885    "),
-            call("Ukrainian           ua    Q8798    "),
-            call("Yoruba              yo    Q34311   "),
-            call("---------------------------------"),
-            call(),
-        ]
-
-        mock_print.assert_has_calls(expected_calls)
-=======
     # @patch("builtins.print")
     # def test_list_languages_for_data_type_valid(self, mock_print):
     #     list_languages_for_data_type("nouns")
@@ -250,7 +138,6 @@
     #         call("--------------------------"),
     #     ]
     #     mock_print.assert_has_calls(expected_calls)
->>>>>>> 8321dc34
 
     @patch("scribe_data.cli.list.list_languages")
     def test_list_languages_command(self, mock_list_languages):
